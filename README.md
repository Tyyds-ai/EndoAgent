<<<<<<< HEAD

=======
>>>>>>> f67d684f
# EndoAgent - Endoscopic AI Agent

## Project Overview
EndoAgent is a multimodal AI system for endoscopic image analysis, supporting image classification, detection, segmentation, polyp generation/removal, visual question answering, and automated report generation. The system integrates multiple deep learning tools and provides a user-friendly Gradio interface.

<p align="center">
  <img src="./demo/overview.png" alt="EndoAgent Overview" width="900"/>
</p>

*Overview of EndoAgent as shown above.*

## Dataset Preparation
Dataset preparation scripts are located in the `data_prepare/` folder, with separate subfolders for visual tasks (`visual_task/`) and language tasks (`language_task/`). Each contains scripts for data generation and conversion.

## Main Components
- `endoagent/`: Core system, including model components, prompt documents (`docs/system_prompts.txt`), downstream toolsets (`tools/`), and model weight configurations.
- `endoagent/tools/`: Implements tools for classification, detection, segmentation, polyp generation/removal, visual question answering, and report generation.
- `endoagent/docs/system_prompts.txt`: System prompts and tool descriptions.

## Evaluation
Evaluation scripts are located in the `evalutaion/` folder, divided into visual tasks (`visual_tasks/`) and language tasks (`language_task/`), for model performance assessment.

## Interface
- Supports both Chinese and English interfaces: `interface_zh.py` (Chinese) and `interface_en.py` (English).
- Run `gradio.py` to launch the Gradio web interface for interactive experience.

<p align="center">
  <img src="./demo/interface_demo.gif" alt="Gradio Interface Demo" width="600"/>
</p>

*Animated demo of the Gradio web interface.*

## Environment Setup
Conda is recommended:
```bash
conda env create -f environment.yaml
conda activate endoagent
```
To install only Python dependencies:
```bash
pip install -r requirements.txt
```
For OpenAI API access, set the environment variable:
```bash
export OPENAI_API_KEY=your_key_here
```

## Quick Start
1. Install dependencies (see requirements.txt or environment.yaml)
2. Set OpenAI API key (if needed)
3. Run `python gradio.py`
4. Access the system at `http://0.0.0.0:8686` in your browser

## File Structure
- `data_prepare/`: Data generation and processing scripts
- `endoagent/`: Model components, toolsets, prompt documents
- `evalutaion/`: Evaluation scripts
- `interface_zh.py` / `interface_en.py`: Chinese/English interfaces
- `gradio.py`: Gradio main interface entry

## Notes
- GPU is recommended for best performance
- Ensure model weights and configuration file paths are correct
<|MERGE_RESOLUTION|>--- conflicted
+++ resolved
@@ -1,8 +1,5 @@
-<<<<<<< HEAD
 
-=======
->>>>>>> f67d684f
-# EndoAgent - Endoscopic AI Agent
+# EndoAgent - Endoscopic AI System
 
 ## Project Overview
 EndoAgent is a multimodal AI system for endoscopic image analysis, supporting image classification, detection, segmentation, polyp generation/removal, visual question answering, and automated report generation. The system integrates multiple deep learning tools and provides a user-friendly Gradio interface.
